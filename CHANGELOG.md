--- conflicted
+++ resolved
@@ -19,12 +19,9 @@
 
 ### Fixed
 - Fix `valid_i` and `grant_i` guarantees in `generic_fifo` for backward compatibility.
-<<<<<<< HEAD
-- lzc: Synthesis of streaming operators in ternary operators
-=======
+- LZC: Synthesis of streaming operators in ternary operators
 - Add missing entry for `popcount` to `Bender.yml`.
 - Add default values for parameters to improve compatibility with Synopsys DC and Vivado.
->>>>>>> fab1e1d9
 
 ## 1.9.0 - 2018-11-02
 
