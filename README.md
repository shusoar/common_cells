# Common Cells Repository

Maintainer: Florian Zaruba <zarubaf@iis.ee.ethz.ch>

This repository contains commonly used cells for use in various other projects.

## Contents

This repository currently contains the following cells, ordered by categories.
Please note that cells with status *deprecated* are not to be used for new designs and only serve to provide compatibility with old code.

### Clocks and Resets

|           Name          |                     Description                     |    Status    |
|-------------------------|-----------------------------------------------------|--------------|
| `clk_div`               | Clock divider with integer divisor                  | active       |
| `clock_divider`         | Clock divider with configuration registers          | *deprecated* |
| `clock_divider_counter` | Clock divider using a counter                       | *deprecated* |
| `rstgen`                | Reset synchronizer                                  | active       |
| `rstgen_bypass`         | Reset synchronizer with dedicated test reset bypass | active       |

### Clock Domains and Asynchronous Crossings

|         Name         |                                   Description                                    |    Status    |
|----------------------|----------------------------------------------------------------------------------|--------------|
| `cdc_2phase`         | Clock domain crossing using two-phase handshake, with ready/valid interface      | active       |
| `cdc_fifo_2phase`    | Clock domain crossing FIFO using two-phase handshake, with ready/valid interface | active       |
| `cdc_fifo_gray`      | Clock domain crossing FIFO using a gray-counter, with ready/valid interface      | active       |
| `edge_detect`        | Rising/falling edge detector                                                     | active       |
| `edge_propagator`    | **ANTONIO ADD DESCRIPTION**                                                      | active       |
| `edge_propagator_rx` | **ANTONIO ADD DESCRIPTION**                                                      | active       |
| `edge_propagator_tx` | **ANTONIO ADD DESCRIPTION**                                                      | active       |
| `pulp_sync`          | Serial line synchronizer                                                         | *deprecated* |
| `pulp_sync_wedge`    | Serial line synchronizer with edge detector                                      | *deprecated* |
| `serial_deglitch`    | Serial line deglitcher                                                           | active       |
| `sync`               | Serial line synchronizer                                                         | active       |
| `sync_wedge`         | Serial line synchronizer with edge detector                                      | active       |
|                      |                                                                                  |              |

### Counters and Shift Registers

|         Name        |                   Description                   |    Status    |
|---------------------|-------------------------------------------------|--------------|
| `counter`           | Generic up/down counter with overflow detection | active       |
| `generic_LFSR_8bit` | 8-bit linear feedback shift register (LFSR)     | *deprecated* |
| `lfsr_8bit`         | 8-bit linear feedback shift register (LFSR)     | active       |
| `lfsr_16bit`        | 16-bit linear feedback shift register (LFSR)    | active       |
| `mv_filter`         | **ZARUBAF ADD DESCRIPTION**                     | active       |
|                     |                                                 |              |

### Data Path Elements

<<<<<<< HEAD
|        Name       |                                 Description                                  |    Status    |
|-------------------|------------------------------------------------------------------------------|--------------|
| `binary_to_gray`  | Binary to gray code converter                                                | active       |
| `find_first_one`  | Leading-one finder / leading-zero counter                                    | *deprecated* |
| `gray_to_binary`  | Gray code to binary converter                                                | active       |
| `lzc`             | Leading/trailing-zero counter                                                | active       |
| `onehot_to_bin`   | One-hot to binary converter                                                  | active       |
| `pipe_reg_simple` | Pipeline register for arbitrary types                                        | active       |
| `rrarbiter`       | Round-robin arbiter for ready/valid inteface with look-ahead                 | active       |
| `spill_register`  | Register with ready/valid interface to cut all combinational interface paths | active       |
| `stream_demux`    | Ready/valid interface demultiplexer                                          | active       |
| `stream_mux`      | Ready/valid interface multiplexer                                            | active       |
| `stream_register` | Register with ready/valid interface                                          | active       |
| `popcount`        | Combinatorial popcount (hamming weight)                                      | active       |

=======
|         Name        |                                 Description                                  |    Status    |
|---------------------|------------------------------------------------------------------------------|--------------|
| `binary_to_gray`    | Binary to gray code converter                                                | active       |
| `find_first_one`    | Leading-one finder / leading-zero counter                                    | *deprecated* |
| `gray_to_binary`    | Gray code to binary converter                                                | active       |
| `lzc`               | Leading/trailing-zero counter                                                | active       |
| `onehot_to_bin`     | One-hot to binary converter                                                  | active       |
| `pipe_reg_simple`   | Pipeline register for arbitrary types                                        | active       |
| `rrarbiter`         | Round-robin arbiter for ready/valid inteface with look-ahead                 | active       |
| `spill_register`    | Register with ready/valid interface to cut all combinational interface paths | active       |
| `stream_demux`      | Ready/valid interface demultiplexer                                          | active       |
| `stream_mux`        | Ready/valid interface multiplexer                                            | active       |
| `stream_register`   | Register with ready/valid interface                                          | active       |
| `ready_valid_delay` | Randomize or delay ready/valid interface                                     | active       |
>>>>>>> 0a506740

### Data Structures

|        Name        |                  Description                  |    Status    |
|--------------------|-----------------------------------------------|--------------|
| `fifo`             | FIFO register with upper threshold            | *deprecated* |
| `fifo_v2`          | FIFO register with upper and lower threshold  | *deprecated* |
| `fifo_v3`          | FIFO register with generic fill counts        | active       |
| `generic_fifo`     | FIFO register without thresholds              | *deprecated* |
| `generic_fifo_adv` | FIFO register without thresholds              | *deprecated* |
| `sram`             | SRAM behavioral model                         | active       |
| `unread`           | Empty module to sink unconnected outputs into | active       |
|                    |                                               |              |<|MERGE_RESOLUTION|>--- conflicted
+++ resolved
@@ -50,23 +50,6 @@
 
 ### Data Path Elements
 
-<<<<<<< HEAD
-|        Name       |                                 Description                                  |    Status    |
-|-------------------|------------------------------------------------------------------------------|--------------|
-| `binary_to_gray`  | Binary to gray code converter                                                | active       |
-| `find_first_one`  | Leading-one finder / leading-zero counter                                    | *deprecated* |
-| `gray_to_binary`  | Gray code to binary converter                                                | active       |
-| `lzc`             | Leading/trailing-zero counter                                                | active       |
-| `onehot_to_bin`   | One-hot to binary converter                                                  | active       |
-| `pipe_reg_simple` | Pipeline register for arbitrary types                                        | active       |
-| `rrarbiter`       | Round-robin arbiter for ready/valid inteface with look-ahead                 | active       |
-| `spill_register`  | Register with ready/valid interface to cut all combinational interface paths | active       |
-| `stream_demux`    | Ready/valid interface demultiplexer                                          | active       |
-| `stream_mux`      | Ready/valid interface multiplexer                                            | active       |
-| `stream_register` | Register with ready/valid interface                                          | active       |
-| `popcount`        | Combinatorial popcount (hamming weight)                                      | active       |
-
-=======
 |         Name        |                                 Description                                  |    Status    |
 |---------------------|------------------------------------------------------------------------------|--------------|
 | `binary_to_gray`    | Binary to gray code converter                                                | active       |
@@ -81,7 +64,7 @@
 | `stream_mux`        | Ready/valid interface multiplexer                                            | active       |
 | `stream_register`   | Register with ready/valid interface                                          | active       |
 | `ready_valid_delay` | Randomize or delay ready/valid interface                                     | active       |
->>>>>>> 0a506740
+| `popcount`          | Combinatorial popcount (hamming weight)                                      | active       |
 
 ### Data Structures
 
